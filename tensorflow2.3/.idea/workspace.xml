--- conflicted
+++ resolved
@@ -20,13 +20,12 @@
   </component>
   <component name="ChangeListManager">
     <list default="true" id="f3fcd6da-d5df-40c6-83bb-ad8cec98aa75" name="Default Changelist" comment="" />
+    <option name="EXCLUDED_CONVERTED_TO_IGNORED" value="true" />
     <option name="SHOW_DIALOG" value="false" />
     <option name="HIGHLIGHT_CONFLICTS" value="true" />
     <option name="HIGHLIGHT_NON_ACTIVE_CHANGELIST" value="false" />
     <option name="LAST_RESOLUTION" value="IGNORE" />
   </component>
-<<<<<<< HEAD
-=======
   <component name="FileEditorManager">
     <leaf SIDE_TABS_SIZE_LIMIT_KEY="300">
       <file pinned="false" current-in-tab="false">
@@ -148,7 +147,6 @@
       </file>
     </leaf>
   </component>
->>>>>>> 97bbb1a4
   <component name="FileTemplateManagerImpl">
     <option name="RECENT_TEMPLATES">
       <list>
@@ -159,8 +157,6 @@
   <component name="Git.Settings">
     <option name="RECENT_GIT_ROOT_PATH" value="$PROJECT_DIR$/.." />
   </component>
-<<<<<<< HEAD
-=======
   <component name="IdeDocumentHistory">
     <option name="CHANGED_PATHS">
       <list>
@@ -179,7 +175,6 @@
       </list>
     </option>
   </component>
->>>>>>> 97bbb1a4
   <component name="ProjectFrameBounds" extendedState="6">
     <option name="x" value="-176" />
     <option name="y" value="82" />
@@ -188,6 +183,35 @@
   </component>
   <component name="ProjectId" id="1o3WLtt3XDicH3hpFtLc6WUcU7A" />
   <component name="ProjectLevelVcsManager" settingsEditedManually="true" />
+  <component name="ProjectView">
+    <navigator proportions="" version="1">
+      <foldersAlwaysOnTop value="true" />
+    </navigator>
+    <panes>
+      <pane id="ProjectPane">
+        <subPane>
+          <expand>
+            <path>
+              <item name="tensorflow2.3" type="b2602c69:ProjectViewProjectNode" />
+              <item name="tensorflow2.3" type="462c0819:PsiDirectoryNode" />
+            </path>
+            <path>
+              <item name="tensorflow2.3" type="b2602c69:ProjectViewProjectNode" />
+              <item name="tensorflow2.3" type="462c0819:PsiDirectoryNode" />
+              <item name="model" type="462c0819:PsiDirectoryNode" />
+            </path>
+            <path>
+              <item name="tensorflow2.3" type="b2602c69:ProjectViewProjectNode" />
+              <item name="tensorflow2.3" type="462c0819:PsiDirectoryNode" />
+              <item name="util" type="462c0819:PsiDirectoryNode" />
+            </path>
+          </expand>
+          <select />
+        </subPane>
+      </pane>
+      <pane id="Scope" />
+    </panes>
+  </component>
   <component name="ProjectViewState">
     <option name="hideEmptyMiddlePackages" value="true" />
     <option name="showLibraryContents" value="true" />
@@ -203,6 +227,18 @@
     <key name="MoveFile.RECENT_KEYS">
       <recent name="C:\Github\DeepLearningStudy\tensorflow2.3" />
     </key>
+  </component>
+  <component name="RunDashboard">
+    <option name="ruleStates">
+      <list>
+        <RuleState>
+          <option name="name" value="ConfigurationTypeDashboardGroupingRule" />
+        </RuleState>
+        <RuleState>
+          <option name="name" value="StatusDashboardGroupingRule" />
+        </RuleState>
+      </list>
+    </option>
   </component>
   <component name="RunManager" selected="Python.stamp_conv_recognition">
     <configuration name="linear regression" type="PythonConfigurationType" factoryName="Python" temporary="true">
@@ -342,8 +378,6 @@
       <is-autoscroll-to-source value="true" />
     </todo-panel>
   </component>
-<<<<<<< HEAD
-=======
   <component name="ToolWindowManager">
     <frame x="-8" y="-8" width="1936" height="1056" extended-state="6" />
     <layout>
@@ -366,13 +400,19 @@
       <window_info anchor="right" content_ui="combo" id="Hierarchy" order="2" weight="0.25" />
     </layout>
   </component>
->>>>>>> 97bbb1a4
   <component name="Vcs.Log.Tabs.Properties">
     <option name="TAB_STATES">
       <map>
         <entry key="MAIN">
           <value>
-            <State />
+            <State>
+              <option name="RECENTLY_FILTERED_USER_GROUPS">
+                <collection />
+              </option>
+              <option name="RECENTLY_FILTERED_BRANCH_GROUPS">
+                <collection />
+              </option>
+            </State>
           </value>
         </entry>
       </map>
@@ -391,17 +431,12 @@
         </entry>
       </map>
     </option>
-    <option name="oldMeFiltersMigrated" value="true" />
   </component>
   <component name="WindowStateProjectService">
     <state width="1452" height="466" key="DebuggerActiveHint" timestamp="1613971047970">
       <screen x="0" y="0" width="1920" height="1040" />
     </state>
     <state width="1452" height="466" key="DebuggerActiveHint/0.0.1920.1040/1920.0.1920.1040@0.0.1920.1040" timestamp="1613971047970" />
-    <state x="739" y="261" key="FileChooserDialogImpl" timestamp="1620350945859">
-      <screen x="0" y="0" width="1920" height="1040" />
-    </state>
-    <state x="739" y="261" key="FileChooserDialogImpl/0.0.1920.1040@0.0.1920.1040" timestamp="1620350945859" />
     <state width="1899" height="247" key="GridCell.Tab.0.bottom" timestamp="1613987751702">
       <screen x="0" y="0" width="1920" height="1040" />
     </state>
@@ -455,7 +490,7 @@
         </line-breakpoint>
         <line-breakpoint enabled="true" suspend="THREAD" type="python-line">
           <url>file://$PROJECT_DIR$/model/SimpleDense.py</url>
-          <line>12</line>
+          <line>10</line>
           <option name="timeStamp" value="34" />
         </line-breakpoint>
         <line-breakpoint enabled="true" suspend="THREAD" type="python-line">
@@ -491,8 +526,6 @@
       </breakpoints>
     </breakpoint-manager>
   </component>
-<<<<<<< HEAD
-=======
   <component name="editorHistoryManager">
     <entry file="file://C:/Python/Lib/site-packages/tensorflow/python/util/dispatch.py">
       <provider selected="true" editor-type-id="text-editor">
@@ -650,5 +683,4 @@
       </provider>
     </entry>
   </component>
->>>>>>> 97bbb1a4
 </project>